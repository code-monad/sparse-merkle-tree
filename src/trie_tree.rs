use crate::{branch::*, error::{Error, Result}, merge::{merge, MergeValue}, merkle_proof::MerkleProof, traits::{Hasher, StoreReadOps, StoreWriteOps, Value}, vec::Vec, H256, MAX_STACK_SIZE, merge};
use core::marker::PhantomData;
use std::thread::current;
use crate::merge::hash_base_node;
use crate::merge::MergeValue::MergeWithZero;

/// Sparse merkle tree
#[derive(Default, Debug)]
pub struct SparseMerkleTree<H, V, S> {
    store: S,
    root: H256,
    phantom: PhantomData<(H, V)>,
}

impl<H, V, S: StoreReadOps<V>> SparseMerkleTree<H, V, S> {
    /// Build a merkle tree from root and store
    pub fn new(root: H256, store: S) -> SparseMerkleTree<H, V, S> {
        SparseMerkleTree {
            root,
            store,
            phantom: PhantomData,
        }
    }

    /// Merkle root
    pub fn root(&self) -> &H256 {
        &self.root
    }

    /// Check empty of the tree
    pub fn is_empty(&self) -> bool {
        self.root.is_zero()
    }

    /// Destroy current tree and retake store
    pub fn take_store(self) -> S {
        self.store
    }

    /// Get backend store
    pub fn store(&self) -> &S {
        &self.store
    }

    /// Get mutable backend store
    pub fn store_mut(&mut self) -> &mut S {
        &mut self.store
    }
}

impl<H: Hasher + Default, V: Value + PartialEq, S: StoreReadOps<V> + StoreWriteOps<V>>
SparseMerkleTree<H, V, S>
{
    /// Update a leaf, return new merkle root
    /// set to zero value to delete a key
    pub fn update(&mut self, key: H256, value: V) -> Result<&H256> {
        // compute and store new leaf
        let node = MergeValue::from_h256(value.to_h256());
        // notice when value is zero the leaf is deleted, so we do not need to store it
        if !node.is_zero() {
            self.store.insert_leaf(key, value)?;
        } else {
            self.store.remove_leaf(&key)?;
        }

        let mut last_height = core::u8::MAX;
        while last_height >= 0 {
            // walk from top to bottom
            let node_key = key.parent_path(last_height);
            let branch_key = BranchKey::new(last_height, node_key); // this represents a position in the tree
            if let Some(branch) = self.store.get_branch(&branch_key)? {
                // if we we found a record in here
                // we need to determine whether is it a shortcut
                let (target, another) = if key.is_right(last_height) {
                    (branch.right, branch.left)
                } else {
                    (branch.left, branch.right)
                };

                match target {
<<<<<<< HEAD
                    MergeValue::ShortCut { key: this_key, value, height: h } => {
=======
                    MergeValue::ShortCut {
                        key: this_key,
                        value: val,
                        height: h,
                    } => {
>>>>>>> dbcaa2da
                        if this_key.eq(&key) {
                            // we update its value
                            let target = MergeValue::shortcut(key, node.hash::<H>(), h);

                            let new_branch = if key.is_right(last_height) {
                                BranchNode {
                                    left: another,
                                    right: target,
                                }
                            } else {
                                BranchNode {
                                    left: target,
                                    right: another,
                                }
                            };

                            // update this shortcut's value
                            self.store.insert_branch(branch_key, new_branch)?;
                            break;
                        } else {
                            // we need to move this shortcut down

                            // OPTIMIZATION: the shortcut must dropping to the level where [shortcut's new_height + 1] = [insert/delete key's shortcut height + 1]
                            // check definition of H256.fork_height()
                            last_height = this_key.fork_height(&key);

<<<<<<< HEAD

                            let (next_left, next_right) = if key.is_right(last_height) {
                                if last_height != 0 {
                                    (
                                        MergeValue::shortcut(this_key, value, last_height),
                                        MergeValue::shortcut(key, node.hash::<H>(), last_height),
                                    )
                                } else {
                                    (
                                        MergeValue::from_h256(value),
                                        MergeValue::from_h256(node.hash::<H>())
                                    )
                                }
                            } else {
                                if last_height != 0 {
                                    (
                                        MergeValue::shortcut(key, node.hash::<H>(), last_height),
                                        MergeValue::shortcut(this_key, value, last_height),
                                    )
                                } else {
                                    (
                                        MergeValue::from_h256(node.hash::<H>()),
                                        MergeValue::from_h256(value)
                                    )
                                }
=======
                            let (next_left, next_right) = if key.is_right(last_height) {
                                (
                                    MergeValue::shortcut(this_key, val, last_height),
                                    MergeValue::shortcut(key, node.hash::<H>(), last_height),
                                )
                            } else {
                                (
                                    MergeValue::shortcut(key, node.hash::<H>(), last_height),
                                    MergeValue::shortcut(this_key, val, last_height),
                                )
>>>>>>> dbcaa2da
                            };

                            let next_branch_key =
                                BranchKey::new(last_height, this_key.parent_path(last_height));

                            self.store.insert_branch(
                                next_branch_key,
                                BranchNode {
                                    left: next_left,
                                    right: next_right,
                                },
                            )?;
                            break; // go next round
<<<<<<< HEAD
                        }
                    }
                    _ => {
                        if target.is_zero() || last_height == 0 {
                            let insert_value = if last_height == 0 {
                                node.clone()
                            } else {
                                MergeValue::shortcut(key, node.hash::<H>(), last_height)
                            };
                            let (left, right) = if key.is_right(last_height) {
                                (another, insert_value)
                            } else {
                                (insert_value, another)
                            };
                            self.store
                                .insert_branch(branch_key, BranchNode { left, right })?;
                            break;
                        } else {
                            // walk down
                            last_height -= 1;
                            continue;
                        }
                    }
=======
                        }
                    }
                    _ => {
                        let insert_value = if last_height == 0 {
                            node.clone()
                        } else {
                            MergeValue::shortcut(key, node.hash::<H>(), last_height)
                        };
                        let (left, right) = if key.is_right(last_height) {
                            (another, insert_value)
                        } else {
                            (insert_value, another)
                        };
                        self.store
                            .insert_branch(branch_key, BranchNode { left, right })?;
                    }
>>>>>>> dbcaa2da
                }
            } else if !node.is_zero() {
                let target_node = if last_height != 0 {
                    // adds a shortcut here
                    MergeValue::shortcut(key, node.hash::<H>(), last_height)
                } else {
                    node
                };
                let (left, right) = if key.is_right(last_height) {
                    (MergeValue::zero(), target_node)
                } else {
                    (target_node, MergeValue::zero())
                };
                self.store
                    .insert_branch(branch_key, BranchNode { left, right })?;
                break; // stop walking
            } else {
                if last_height != 0 {
                    last_height -= 1;
                } else { // do nothing with a zero insertion
                    break;
                }
            }
        }

        for height in last_height..=core::u8::MAX {
            // update tree hash from insert pos to top
            let node_key = key.parent_path(height);
            let branch_key = BranchKey::new(height, node_key);

            let new_merge = if let Some(branch) = self.store.get_branch(&branch_key)? {
                merge::<H>(height, &node_key, &branch.left, &branch.right)
            } else {
                MergeValue::zero()
            };
            if height == core::u8::MAX {
                // updating root
                self.root = new_merge.hash::<H>();
            } else {
                // updates parent branch
                let parent_key = key.parent_path(height + 1);
                let parent_branch_key = BranchKey::new(height + 1, parent_key);
                if new_merge.is_shortcut() {
                    // move up
                    self.store.remove_branch(&branch_key)?;
                }
                if let Some(parent_branch) = self.store.get_branch(&parent_branch_key)? {
                    let (left, right) = if key.is_right(height + 1) {
                        (parent_branch.left, new_merge)
                    } else {
                        (new_merge, parent_branch.right)
                    };
                    if left.is_zero() && right.is_zero() {
                        self.store.remove_branch(&parent_branch_key)?;
                    } else {
                        let new_parent_branch = BranchNode { left, right };
                        self.store
                            .insert_branch(parent_branch_key, new_parent_branch)?;
                    }
                } else if !new_merge.is_zero() {
                    let new_parent_branch = if key.is_right(height + 1) {
                        BranchNode {
                            left: MergeValue::zero(),
                            right: new_merge,
                        }
                    } else {
                        BranchNode {
                            left: new_merge,
                            right: MergeValue::zero(),
                        }
                    };
                    self.store
                        .insert_branch(parent_branch_key, new_parent_branch)?;
                }
            }
        }

        Ok(&self.root)
    }

    /// Update multiple leaves at once
    pub fn update_all(&mut self, mut leaves: Vec<(H256, V)>) -> Result<&H256> {
        // Dedup(only keep the last of each key) and sort leaves
        leaves.reverse();
        leaves.sort_by_key(|(a, _)| *a);
        leaves.dedup_by_key(|(a, _)| *a);

        for (key, value) in leaves {
            self.update(key, value)?;
        }

        Ok(&self.root)
    }
}

impl<H: Hasher + Default, V: Value, S: StoreReadOps<V>> SparseMerkleTree<H, V, S> {
    /// Get value of a leaf
    /// return zero value if leaf not exists
    pub fn get(&self, key: &H256) -> Result<V> {
        if self.is_empty() {
            return Ok(V::zero());
        }
        Ok(self.store.get_leaf(key)?.unwrap_or_else(V::zero))
    }

    /// Generate merkle proof
    pub fn merkle_proof(&self, mut keys: Vec<H256>) -> Result<MerkleProof> {
        if keys.is_empty() {
            return Err(Error::EmptyKeys);
        }

        // sort keys
        keys.sort_unstable();

        // Collect leaf bitmaps
        let mut leaves_bitmap: Vec<H256> = Default::default();
        for current_key in &keys {
            let mut bitmap = H256::zero();
            for height in (0..=core::u8::MAX).rev() {
                let parent_key = current_key.parent_path(height);
                let parent_branch_key = BranchKey::new(height, parent_key);
                if let Some(parent_branch) = self.store.get_branch(&parent_branch_key)? {
                    let (sibling, target) = if current_key.is_right(height) {
                        (parent_branch.left, parent_branch.right)
                    } else {
                        (parent_branch.right, parent_branch.left)
                    };

                    match target {
                        MergeValue::ShortCut { key, height: h, .. } => {
                            if key.eq(current_key) {
                                if !sibling.is_zero() {
                                    bitmap.set_bit(h);
                                }
                            } else if sibling.is_shortcut() {
                                bitmap.set_bit(height);
                                bitmap.set_bit(h.wrapping_sub(1));
                            } else { // non exits, but we should set the bit
                                bitmap.set_bit(1);
                            }
                        }
                        _ => {
                            if !sibling.is_zero() {
                                bitmap.set_bit(height);
                            } else if height == 1 {
                                if matches!(target, MergeValue::Value(_)) && current_key.get_bit(height) && !sibling.is_zero() {
                                    bitmap.set_bit(height);
                                }
                            }
                        }
                    }
                }
            }
            leaves_bitmap.push(bitmap);
        }

        let mut proof: Vec<MergeValue> = Default::default();
        let mut stack_fork_height = [0u8; MAX_STACK_SIZE]; // store fork height
        let mut stack_top = 0;
        let mut leaf_index = 0;

        while leaf_index < keys.len() {
            let leaf_key = keys[leaf_index];
            let fork_height = if leaf_index + 1 < keys.len() {
                leaf_key.fork_height(&keys[leaf_index + 1])
            } else {
                core::u8::MAX
            };

            let mut skip_height = Vec::new();
            for height in 0..=fork_height {
                if stack_top > 0 && stack_fork_height[stack_top - 1] == height {
                    stack_top -= 1;
                    skip_height.push(height);
                }
                if stack_top == 0 {
                    break;
                }
            }

            let mut skiped_height = Vec::new();
            for height in 0..=fork_height {
                if stack_top > 0 && stack_fork_height[stack_top - 1] == height {
                    stack_top -= 1;
                    skiped_height.push(height);
                }
            }


            let mut proof_result = Vec::new();
            for height in (0..=fork_height).rev() {
                if height == fork_height && leaf_index + 1 < keys.len() {
                    // If it's not final round, we don't need to merge to root (height=255)
                    continue;
                }
                if skip_height.contains(&height) {
                    continue;
                }
                let parent_key = leaf_key.parent_path(height);
                let is_right = leaf_key.is_right(height);
                let parent_branch_key = BranchKey::new(height, parent_key);
                if let Some(parent_branch) = self.store.get_branch(&parent_branch_key)? {
                    let (sibling, current) = if is_right {
                        (parent_branch.left, parent_branch.right)
                    } else {
                        (parent_branch.right, parent_branch.left)
                    };

                    match current {
                        MergeValue::ShortCut { key, value, height } => {
                            if !key.eq(&leaf_key) { // this means key does not exist // FIXME!
                                if leaves_bitmap[leaf_index].get_bit(1) {
                                    let insert_value = MergeValue::shortcut(key, value, 1).into_merge_with_zero::<H>();
                                    proof_result.push(insert_value);
                                } else if leaves_bitmap[leaf_index].get_bit(height) {
                                    if !sibling.is_zero() {
                                        if sibling.is_shortcut() {
                                            proof_result.push(sibling.into_merge_with_zero::<H>());
                                        } else {
                                            proof_result.push(sibling);
                                        }
                                    }
                                    proof_result.push(MergeValue::shortcut(key, value, height.wrapping_sub(1)).into_merge_with_zero::<H>());
                                }
                            } else if leaves_bitmap[leaf_index].get_bit(height){
                                if sibling.is_shortcut() {
                                    proof_result.push(sibling.into_merge_with_zero::<H>());
                                } else {
                                    proof_result.push(sibling);
                                }
                            } else {
                            }
                            break;
                        },
                        MergeValue::MergeWithZero {zero_count, .. } => {
                            if !sibling.is_zero() && leaves_bitmap[leaf_index].get_bit(height){
                                if sibling.is_shortcut() {
                                    proof_result.push(sibling.into_merge_with_zero::<H>());
                                } else {
                                    proof_result.push(sibling);
                                }
                            }
                        }
                        MergeValue::Value(_) => {
                            if !sibling.is_zero() && leaves_bitmap[leaf_index].get_bit(height){
                                match sibling {
                                    MergeValue::ShortCut { .. } => {
                                        proof_result.push(sibling.into_merge_with_zero::<H>());
                                    } ,
                                    _ => {
                                        proof_result.push(sibling);
                                    }
                                }
                            }
                        }
                    }
                }
            }

            proof_result.reverse();
            proof.append(&mut proof_result);
            debug_assert!(stack_top < MAX_STACK_SIZE);
            stack_fork_height[stack_top] = fork_height;
            stack_top += 1;
            leaf_index += 1;
        }
        Ok(MerkleProof::new(leaves_bitmap, proof))
    }
}<|MERGE_RESOLUTION|>--- conflicted
+++ resolved
@@ -78,15 +78,11 @@
                 };
 
                 match target {
-<<<<<<< HEAD
-                    MergeValue::ShortCut { key: this_key, value, height: h } => {
-=======
                     MergeValue::ShortCut {
                         key: this_key,
                         value: val,
                         height: h,
                     } => {
->>>>>>> dbcaa2da
                         if this_key.eq(&key) {
                             // we update its value
                             let target = MergeValue::shortcut(key, node.hash::<H>(), h);
@@ -112,8 +108,6 @@
                             // OPTIMIZATION: the shortcut must dropping to the level where [shortcut's new_height + 1] = [insert/delete key's shortcut height + 1]
                             // check definition of H256.fork_height()
                             last_height = this_key.fork_height(&key);
-
-<<<<<<< HEAD
 
                             let (next_left, next_right) = if key.is_right(last_height) {
                                 if last_height != 0 {
@@ -139,18 +133,6 @@
                                         MergeValue::from_h256(value)
                                     )
                                 }
-=======
-                            let (next_left, next_right) = if key.is_right(last_height) {
-                                (
-                                    MergeValue::shortcut(this_key, val, last_height),
-                                    MergeValue::shortcut(key, node.hash::<H>(), last_height),
-                                )
-                            } else {
-                                (
-                                    MergeValue::shortcut(key, node.hash::<H>(), last_height),
-                                    MergeValue::shortcut(this_key, val, last_height),
-                                )
->>>>>>> dbcaa2da
                             };
 
                             let next_branch_key =
@@ -164,7 +146,6 @@
                                 },
                             )?;
                             break; // go next round
-<<<<<<< HEAD
                         }
                     }
                     _ => {
@@ -188,24 +169,6 @@
                             continue;
                         }
                     }
-=======
-                        }
-                    }
-                    _ => {
-                        let insert_value = if last_height == 0 {
-                            node.clone()
-                        } else {
-                            MergeValue::shortcut(key, node.hash::<H>(), last_height)
-                        };
-                        let (left, right) = if key.is_right(last_height) {
-                            (another, insert_value)
-                        } else {
-                            (insert_value, another)
-                        };
-                        self.store
-                            .insert_branch(branch_key, BranchNode { left, right })?;
-                    }
->>>>>>> dbcaa2da
                 }
             } else if !node.is_zero() {
                 let target_node = if last_height != 0 {
