--- conflicted
+++ resolved
@@ -71,21 +71,16 @@
                 hasher.write_byte(*zero_count);
                 hasher.finish()
             }
-<<<<<<< HEAD
+            #[cfg(feature = "trie")]
             MergeValue::ShortCut {
                 key: _,
                 value,
                 height,
             } => {
-=======
-            #[cfg(feature = "trie")]
-            MergeValue::ShortCut { key, value, height } => {
->>>>>>> f06cc849
                 // try keep hash same with MergeWithZero
                 if value.is_zero() {
                     return H256::zero();
                 }
-<<<<<<< HEAD
                 if *height == 0 {
                     *value
                 } else {
@@ -137,17 +132,6 @@
             }
             _ => {
                 unreachable!();
-=======
-                let base_key = key.parent_path(0);
-                let base_node = hash_base_node::<H>(0, &base_key, value);
-                let mut zero_bits = *key;
-                let mut hasher = H::default();
-                hasher.write_byte(MERGE_ZEROS);
-                hasher.write_h256(&base_node);
-                hasher.write_h256(&zero_bits);
-                hasher.write_byte(*height);
-                hasher.finish()
->>>>>>> f06cc849
             }
         }
     }
