use crate::h256::H256;
use crate::traits::Hasher;

const MERGE_NORMAL: u8 = 1;
const MERGE_ZEROS: u8 = 2;

#[derive(Debug, Eq, PartialEq, Clone)]
pub enum MergeValue {
    Value(H256),
    MergeWithZero {
        base_node: H256,
        zero_bits: H256,
        zero_count: u8,
    },
    #[cfg(feature = "trie")]
    ShortCut {
        key: H256,
        value: H256,
        height: u8,
    },
}

impl MergeValue {
    pub fn from_h256(v: H256) -> Self {
        MergeValue::Value(v)
    }

    pub fn zero() -> Self {
        MergeValue::Value(H256::zero())
    }

    pub fn is_zero(&self) -> bool {
        match self {
            MergeValue::Value(v) => v.is_zero(),
            MergeValue::MergeWithZero {
                base_node: _,
                zero_bits: _,
                zero_count: _,
            } => false,
            #[cfg(feature = "trie")]
            MergeValue::ShortCut {
                key: _,
                value,
                height: _,
            } => value.is_zero(),
        }
    }

    #[cfg(feature = "trie")]
    pub fn shortcut(key: H256, value: H256, height: u8) -> Self {
        MergeValue::ShortCut { key, value, height }
    }

    #[cfg(feature = "trie")]
    pub fn is_shortcut(&self) -> bool {
        matches!(self, MergeValue::ShortCut { .. })
    }

    pub fn hash<H: Hasher + Default>(&self) -> H256 {
        match self {
            MergeValue::Value(v) => *v,
            MergeValue::MergeWithZero {
                base_node,
                zero_bits,
                zero_count,
            } => {
                let mut hasher = H::default();
                hasher.write_byte(MERGE_ZEROS);
                hasher.write_h256(base_node);
                hasher.write_h256(zero_bits);
                hasher.write_byte(*zero_count);
                hasher.finish()
            }
<<<<<<< HEAD
            MergeValue::ShortCut {
                key: _,
                value,
                height: _,
            } => {
=======
            #[cfg(feature = "trie")]
            MergeValue::ShortCut { key, value, height } => {
>>>>>>> a4019af5
                // try keep hash same with MergeWithZero
                if value.is_zero() {
                    return H256::zero();
                }
<<<<<<< HEAD
                self.into_merge_with_zero::<H>().hash::<H>()
            }
        }
    }

    pub fn base_node<H: Hasher + Default>(&self) -> H256 {
        match self {
            MergeValue::ShortCut {
                key,
                value,
                height: _,
            } => {
                let base_key = key.parent_path(0);
                hash_base_node::<H>(0, &base_key, value)
            }
            MergeValue::MergeWithZero {
                base_node,
                zero_bits: _,
                zero_count: _,
            } => *base_node,
            MergeValue::Value(value) => *value,
        }
    }

    fn into_merge_with_zero<H: Hasher + Default>(&self) -> MergeValue {
        match self {
            MergeValue::ShortCut { key, value, height } => {
=======
>>>>>>> a4019af5
                let base_key = key.parent_path(0);
                let base_node = hash_base_node::<H>(0, &base_key, value);
                let mut zero_bits = *key;
                for i in *height..=core::u8::MAX {
                    if key.is_right(i) {
                        zero_bits.clear_bit(i);
                    }
                }
<<<<<<< HEAD
                MergeValue::MergeWithZero {
                    base_node,
                    zero_bits,
                    zero_count: *height,
                }
            }
            MergeValue::MergeWithZero {
                base_node: _,
                zero_bits: _,
                zero_count: _,
            } => self.clone(),
            MergeValue::Value(_) => {
                unreachable!();
=======

                let mut hasher = H::default();
                hasher.write_byte(MERGE_ZEROS);
                hasher.write_h256(&base_node);
                hasher.write_h256(&zero_bits);
                hasher.write_byte(*height);
                hasher.finish()
>>>>>>> a4019af5
            }
        }
    }
}

/// Hash base node into a H256
pub fn hash_base_node<H: Hasher + Default>(
    base_height: u8,
    base_key: &H256,
    base_value: &H256,
) -> H256 {
    let mut hasher = H::default();
    hasher.write_byte(base_height);
    hasher.write_h256(base_key);
    hasher.write_h256(base_value);
    hasher.finish()
}

/// Merge two hash with node information
/// this function optimized for ZERO_HASH
/// if lhs and rhs both are ZERO_HASH return ZERO_HASH, otherwise hash all info.
pub fn merge<H: Hasher + Default>(
    height: u8,
    node_key: &H256,
    lhs: &MergeValue,
    rhs: &MergeValue,
) -> MergeValue {
    if lhs.is_zero() && rhs.is_zero() {
        return MergeValue::zero();
    }
    if lhs.is_zero() {
        return merge_with_zero::<H>(height, node_key, rhs, true);
    }
    if rhs.is_zero() {
        return merge_with_zero::<H>(height, node_key, lhs, false);
    }
    let mut hasher = H::default();
    hasher.write_byte(MERGE_NORMAL);
    hasher.write_byte(height);
    hasher.write_h256(node_key);
    hasher.write_h256(&lhs.hash::<H>());
    hasher.write_h256(&rhs.hash::<H>());
    MergeValue::Value(hasher.finish())
}

fn merge_with_zero<H: Hasher + Default>(
    height: u8,
    node_key: &H256,
    value: &MergeValue,
    set_bit: bool,
) -> MergeValue {
    match value {
        MergeValue::Value(v) => {
            let mut zero_bits = H256::zero();
            if set_bit {
                zero_bits.set_bit(height);
            }
            let base_node = hash_base_node::<H>(height, node_key, v);
            MergeValue::MergeWithZero {
                base_node,
                zero_bits,
                zero_count: 1,
            }
        }
        MergeValue::MergeWithZero {
            base_node,
            zero_bits,
            zero_count,
        } => {
            let mut zero_bits = *zero_bits;
            if set_bit {
                zero_bits.set_bit(height);
            }
            MergeValue::MergeWithZero {
                base_node: *base_node,
                zero_bits,
                zero_count: zero_count.wrapping_add(1),
            }
        }
        #[cfg(feature = "trie")]
        MergeValue::ShortCut {
            key,
            value,
            height: _,
        } => {
            if height == core::u8::MAX {
                let base_key = key.parent_path(0);
                let base_node = hash_base_node::<H>(0, &base_key, value);
<<<<<<< HEAD
=======

                let mut zero_bits = *key;
                for i in height..=core::u8::MAX {
                    if key.is_right(i) {
                        zero_bits.clear_bit(i);
                    }
                }
>>>>>>> a4019af5
                MergeValue::MergeWithZero {
                    base_node,
                    zero_bits: *key,
                    zero_count: 0,
                }
            } else {
                MergeValue::shortcut(*key, *value, height + 1)
            }
        }
    }
}<|MERGE_RESOLUTION|>--- conflicted
+++ resolved
@@ -71,81 +71,21 @@
                 hasher.write_byte(*zero_count);
                 hasher.finish()
             }
-<<<<<<< HEAD
-            MergeValue::ShortCut {
-                key: _,
-                value,
-                height: _,
-            } => {
-=======
             #[cfg(feature = "trie")]
             MergeValue::ShortCut { key, value, height } => {
->>>>>>> a4019af5
                 // try keep hash same with MergeWithZero
                 if value.is_zero() {
                     return H256::zero();
                 }
-<<<<<<< HEAD
-                self.into_merge_with_zero::<H>().hash::<H>()
-            }
-        }
-    }
-
-    pub fn base_node<H: Hasher + Default>(&self) -> H256 {
-        match self {
-            MergeValue::ShortCut {
-                key,
-                value,
-                height: _,
-            } => {
-                let base_key = key.parent_path(0);
-                hash_base_node::<H>(0, &base_key, value)
-            }
-            MergeValue::MergeWithZero {
-                base_node,
-                zero_bits: _,
-                zero_count: _,
-            } => *base_node,
-            MergeValue::Value(value) => *value,
-        }
-    }
-
-    fn into_merge_with_zero<H: Hasher + Default>(&self) -> MergeValue {
-        match self {
-            MergeValue::ShortCut { key, value, height } => {
-=======
->>>>>>> a4019af5
                 let base_key = key.parent_path(0);
                 let base_node = hash_base_node::<H>(0, &base_key, value);
                 let mut zero_bits = *key;
-                for i in *height..=core::u8::MAX {
-                    if key.is_right(i) {
-                        zero_bits.clear_bit(i);
-                    }
-                }
-<<<<<<< HEAD
-                MergeValue::MergeWithZero {
-                    base_node,
-                    zero_bits,
-                    zero_count: *height,
-                }
-            }
-            MergeValue::MergeWithZero {
-                base_node: _,
-                zero_bits: _,
-                zero_count: _,
-            } => self.clone(),
-            MergeValue::Value(_) => {
-                unreachable!();
-=======
-
                 let mut hasher = H::default();
                 hasher.write_byte(MERGE_ZEROS);
                 hasher.write_h256(&base_node);
                 hasher.write_h256(&zero_bits);
                 hasher.write_byte(*height);
                 hasher.finish()
->>>>>>> a4019af5
             }
         }
     }
@@ -234,16 +174,6 @@
             if height == core::u8::MAX {
                 let base_key = key.parent_path(0);
                 let base_node = hash_base_node::<H>(0, &base_key, value);
-<<<<<<< HEAD
-=======
-
-                let mut zero_bits = *key;
-                for i in height..=core::u8::MAX {
-                    if key.is_right(i) {
-                        zero_bits.clear_bit(i);
-                    }
-                }
->>>>>>> a4019af5
                 MergeValue::MergeWithZero {
                     base_node,
                     zero_bits: *key,
