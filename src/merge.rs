use crate::h256::H256;
use crate::traits::Hasher;

const MERGE_NORMAL: u8 = 1;
const MERGE_ZEROS: u8 = 2;

#[derive(Debug, Eq, PartialEq, Clone)]
pub enum MergeValue {
    Value(H256),
    MergeWithZero {
        base_node: H256,
        zero_bits: H256,
        zero_count: u8,
    },
    ShortCut {
        key: H256,
        value: H256,
        height: u8,
    },
}

impl MergeValue {
    pub fn from_h256(v: H256) -> Self {
        MergeValue::Value(v)
    }

    pub fn zero() -> Self {
        MergeValue::Value(H256::zero())
    }

    pub fn is_zero(&self) -> bool {
        match self {
            MergeValue::Value(v) => v.is_zero(),
            MergeValue::MergeWithZero {
                base_node,
                zero_bits: _,
                zero_count: _,
            } => base_node.is_zero(),
            MergeValue::ShortCut {
                key: _,
                value,
                height: _,
            } => value.is_zero(),
        }
    }

    pub fn shortcut(key: H256, value: H256, height: u8) -> Self {
        MergeValue::ShortCut { key, value, height }
    }

    pub fn is_shortcut(&self) -> bool {
        match self {
            MergeValue::ShortCut {
                key: _,
                value: _,
                height: _,
            } => true,
            _ => false,
        }
    }

    pub fn hash<H: Hasher + Default>(&self) -> H256 {
        match self {
            MergeValue::Value(v) => *v,
            MergeValue::MergeWithZero {
                base_node,
                zero_bits,
                zero_count,
            } => {
                let mut hasher = H::default();
                hasher.write_byte(MERGE_ZEROS);
                hasher.write_h256(base_node);
                hasher.write_h256(zero_bits);
                hasher.write_byte(*zero_count);
                hasher.finish()
            }
<<<<<<< HEAD
            MergeValue::ShortCut { key: _, value, height } => {
=======
            MergeValue::ShortCut {
                key: _,
                value,
                height: _,
            } => {
>>>>>>> 072b4fa3
                // try keep hash same with MergeWithZero
                if value.is_zero() {
                    return H256::zero();
                }
                if *height == 0 {
                    *value
                } else {
                    self.into_merge_with_zero::<H>().hash::<H>()
                }
            }
        }
    }

    pub fn base_node<H: Hasher + Default>(&self) -> H256 {
        match self {
            MergeValue::ShortCut {
                key,
                value,
                height: _,
            } => {
                let base_key = key.parent_path(0);
                hash_base_node::<H>(0, &base_key, value)
            }
            MergeValue::MergeWithZero {
                base_node,
                zero_bits: _,
                zero_count: _,
            } => *base_node,
            MergeValue::Value(value) => *value,
        }
    }

    pub fn into_merge_with_zero<H: Hasher + Default>(&self) -> MergeValue {
        match self {
            MergeValue::ShortCut { key, value, height } => {
                let base_key = key.parent_path(0);
                let base_node = hash_base_node::<H>(0, &base_key, value);
                let mut zero_bits = key.clone();
                for i in *height..=core::u8::MAX {
                    if key.is_right(i) {
                        zero_bits.clear_bit(i);
                    }
                }
                MergeValue::MergeWithZero {
                    base_node,
                    zero_bits,
                    zero_count: *height,
                }
            }
            MergeValue::MergeWithZero {
                base_node: _,
                zero_bits: _,
                zero_count: _,
            } => self.clone(),
            MergeValue::Value(_) => {
                unreachable!();
            }
        }
    }
}

/// Hash base node into a H256
pub fn hash_base_node<H: Hasher + Default>(
    base_height: u8,
    base_key: &H256,
    base_value: &H256,
) -> H256 {
    let mut hasher = H::default();
    hasher.write_byte(base_height);
    hasher.write_h256(base_key);
    hasher.write_h256(base_value);
    hasher.finish()
}

/// Merge two hash with node information
/// this function optimized for ZERO_HASH
/// if lhs and rhs both are ZERO_HASH return ZERO_HASH, otherwise hash all info.
pub fn merge<H: Hasher + Default>(
    height: u8,
    node_key: &H256,
    lhs: &MergeValue,
    rhs: &MergeValue,
) -> MergeValue {
    if lhs.is_zero() && rhs.is_zero() {
        return MergeValue::zero();
    }
    if lhs.is_zero() {
        return merge_with_zero::<H>(height, node_key, rhs, true);
    }
    if rhs.is_zero() {
        return merge_with_zero::<H>(height, node_key, lhs, false);
    }
    let mut hasher = H::default();
    hasher.write_byte(MERGE_NORMAL);
    hasher.write_byte(height);
    hasher.write_h256(node_key);
    hasher.write_h256(&lhs.hash::<H>());
    hasher.write_h256(&rhs.hash::<H>());
    MergeValue::Value(hasher.finish())
}

fn merge_with_zero<H: Hasher + Default>(
    height: u8,
    node_key: &H256,
    value: &MergeValue,
    set_bit: bool,
) -> MergeValue {
    match value {
        MergeValue::Value(v) => {
            let mut zero_bits = H256::zero();
            if set_bit {
                zero_bits.set_bit(height);
            }
            let base_node = hash_base_node::<H>(height, node_key, v);
            MergeValue::MergeWithZero {
                base_node,
                zero_bits,
                zero_count: 1,
            }
        }
        MergeValue::MergeWithZero {
            base_node,
            zero_bits,
            zero_count,
        } => {
            let mut zero_bits = *zero_bits;
            if set_bit {
                zero_bits.set_bit(height);
            }
            MergeValue::MergeWithZero {
                base_node: *base_node,
                zero_bits,
                zero_count: zero_count.wrapping_add(1),
            }
        }
        MergeValue::ShortCut {
            key,
            value,
            height: _,
        } => {
            if height == core::u8::MAX {
                let base_key = key.parent_path(0);

                let base_node = hash_base_node::<H>(0, &base_key, value);

                let mut zero_bits = key.clone();
                for i in height..=core::u8::MAX {
                    if key.is_right(i) {
                        zero_bits.clear_bit(i);
                    }
                }
                MergeValue::MergeWithZero {
                    base_node,
                    zero_bits,
                    zero_count: 0,
                }
            } else {
                MergeValue::shortcut(*key, *value, height + 1)
            }
        }
    }
}<|MERGE_RESOLUTION|>--- conflicted
+++ resolved
@@ -74,15 +74,11 @@
                 hasher.write_byte(*zero_count);
                 hasher.finish()
             }
-<<<<<<< HEAD
-            MergeValue::ShortCut { key: _, value, height } => {
-=======
             MergeValue::ShortCut {
                 key: _,
                 value,
-                height: _,
+                height,
             } => {
->>>>>>> 072b4fa3
                 // try keep hash same with MergeWithZero
                 if value.is_zero() {
                     return H256::zero();
